// Copyright (c) Aptos
// SPDX-License-Identifier: Apache-2.0

use crate::{
    adapter_common,
    adapter_common::{
        discard_error_output, discard_error_vm_status, validate_signature_checked_transaction,
        validate_signed_transaction, PreprocessedTransaction, VMAdapter,
    },
    aptos_vm_impl::{get_transaction_output, AptosVMImpl, AptosVMInternals},
    counters::*,
    data_cache::{AsMoveResolver, IntoMoveResolver, StateViewCache},
    delta_state_view::DeltaStateView,
    errors::expect_only_successful_execution,
    logging::AdapterLogSchema,
    move_vm_ext::{MoveResolverExt, SessionExt, SessionId},
    system_module_names::*,
    transaction_arg_validation,
    transaction_metadata::TransactionMetadata,
    VMExecutor, VMValidator,
};
use anyhow::Result;
use aptos_aggregator::{
    delta_change_set::DeltaChangeSet,
    transaction::{ChangeSetExt, TransactionOutputExt},
};
use aptos_crypto::HashValue;
use aptos_gas::AptosGasMeter;
use aptos_logger::prelude::*;
use aptos_module_verifier::module_init::verify_module_init_function;
use aptos_state_view::StateView;
use aptos_types::account_config::new_block_event_key;
use aptos_types::vm_status::AbortLocation;
use aptos_types::{
    account_config,
    block_metadata::BlockMetadata,
    on_chain_config::{new_epoch_event_key, GasSchedule, Version},
    transaction::{
        ChangeSet, ExecutionStatus, ModuleBundle, SignatureCheckedTransaction, SignedTransaction,
        Transaction, TransactionOutput, TransactionPayload, TransactionStatus, VMValidatorResult,
        WriteSetPayload,
    },
    vm_status::{StatusCode, VMStatus},
    write_set::WriteSet,
};
use fail::fail_point;
use framework::natives::code::PublishRequest;
use move_deps::move_core_types::language_storage::ModuleId;
use move_deps::{
    move_binary_format::{
        access::ModuleAccess,
        errors::{verification_error, Location, PartialVMError, VMResult},
        CompiledModule, IndexKind,
    },
    move_core_types::{
        account_address::AccountAddress,
        ident_str,
        transaction_argument::convert_txn_args,
        value::{serialize_values, MoveValue},
    },
    move_vm_types::gas::UnmeteredGasMeter,
};
use num_cpus;
use once_cell::sync::OnceCell;
use std::collections::BTreeSet;
use std::sync::atomic::{AtomicBool, Ordering};
use std::{
    cmp::min,
    convert::{AsMut, AsRef},
    sync::Arc,
};

static EXECUTION_CONCURRENCY_LEVEL: OnceCell<usize> = OnceCell::new();
static NUM_PROOF_READING_THREADS: OnceCell<usize> = OnceCell::new();

/// Remove this once the bundle is removed from the code.
static MODULE_BUNDLE_DISALLOWED: AtomicBool = AtomicBool::new(true);
pub fn allow_module_bundle_for_test() {
    MODULE_BUNDLE_DISALLOWED.store(false, Ordering::Relaxed);
}

#[derive(Clone)]
pub struct AptosVM(pub(crate) AptosVMImpl);

struct AptosSimulationVM(AptosVM);

impl AptosVM {
    pub fn new<S: StateView>(state: &S) -> Self {
        Self(AptosVMImpl::new(state))
    }

    pub fn new_for_validation<S: StateView>(state: &S) -> Self {
        info!(
            AdapterLogSchema::new(state.id(), 0),
            "Adapter created for Validation"
        );
        Self::new(state)
    }

    pub fn init_with_config(version: Version, gas_schedule: GasSchedule) -> Self {
        info!("Adapter restarted for Validation");
        AptosVM(AptosVMImpl::init_with_config(version, gas_schedule))
    }

    /// Sets execution concurrency level when invoked the first time.
    pub fn set_concurrency_level_once(mut concurrency_level: usize) {
        concurrency_level = min(concurrency_level, num_cpus::get());
        // Only the first call succeeds, due to OnceCell semantics.
        EXECUTION_CONCURRENCY_LEVEL.set(concurrency_level).ok();
    }

    /// Get the concurrency level if already set, otherwise return default 1
    /// (sequential execution).
    pub fn get_concurrency_level() -> usize {
        match EXECUTION_CONCURRENCY_LEVEL.get() {
            Some(concurrency_level) => *concurrency_level,
            None => 1,
        }
    }

    /// Sets the # of async proof reading threads.
    pub fn set_num_proof_reading_threads_once(mut num_threads: usize) {
        // TODO(grao): Do more analysis to tune this magic number.
        num_threads = min(num_threads, 256);
        // Only the first call succeeds, due to OnceCell semantics.
        NUM_PROOF_READING_THREADS.set(num_threads).ok();
    }

    /// Returns the # of async proof reading threads if already set, otherwise return default value
    /// (32).
    pub fn get_num_proof_reading_threads() -> usize {
        match NUM_PROOF_READING_THREADS.get() {
            Some(num_threads) => *num_threads,
            None => 32,
        }
    }

    pub fn internals(&self) -> AptosVMInternals {
        AptosVMInternals::new(&self.0)
    }

    /// Load a module into its internal MoveVM's code cache.
    pub fn load_module<S: MoveResolverExt>(
        &self,
        module_id: &ModuleId,
        state: &S,
    ) -> VMResult<Arc<CompiledModule>> {
        self.0.load_module(module_id, state)
    }

    /// Generates a transaction output for a transaction that encountered errors during the
    /// execution process. This is public for now only for tests.
    pub fn failed_transaction_cleanup<S: MoveResolverExt>(
        &self,
        error_code: VMStatus,
        gas_meter: &mut AptosGasMeter,
        txn_data: &TransactionMetadata,
        storage: &S,
        log_context: &AdapterLogSchema,
    ) -> TransactionOutputExt {
        self.failed_transaction_cleanup_and_keep_vm_status(
            error_code,
            gas_meter,
            txn_data,
            storage,
            log_context,
        )
        .1
    }

    fn failed_transaction_cleanup_and_keep_vm_status<S: MoveResolverExt>(
        &self,
        error_code: VMStatus,
        gas_meter: &mut AptosGasMeter,
        txn_data: &TransactionMetadata,
        storage: &S,
        log_context: &AdapterLogSchema,
    ) -> (VMStatus, TransactionOutputExt) {
        let mut session = self.0.new_session(storage, SessionId::txn_meta(txn_data));
        // DNS HERE
        match TransactionStatus::from(error_code.clone()) {
            TransactionStatus::Keep(status) => {
                // Inject abort info if available.
                let status = match status {
                    ExecutionStatus::MoveAbort {
                        location: AbortLocation::Module(module),
                        code,
                        ..
                    } => {
                        let info = self.0.extract_abort_info(&module, code);
                        ExecutionStatus::MoveAbort {
                            location: AbortLocation::Module(module),
                            code,
                            info,
                        }
                    }
                    _ => status,
                };
                // The transaction should be charged for gas, so run the epilogue to do that.
                // This is running in a new session that drops any side effects from the
                // attempted transaction (e.g., spending funds that were needed to pay for gas),
                // so even if the previous failure occurred while running the epilogue, it
                // should not fail now. If it somehow fails here, there is no choice but to
                // discard the transaction.
                if let Err(e) = self.0.run_failure_epilogue(
                    &mut session,
                    gas_meter.balance(),
                    txn_data,
                    log_context,
                ) {
                    return discard_error_vm_status(e);
                }
                let txn_output =
                    get_transaction_output(&mut (), session, gas_meter.balance(), txn_data, status)
                        .unwrap_or_else(|e| discard_error_vm_status(e).1);
                (error_code, txn_output)
            }
            TransactionStatus::Discard(status) => {
                (VMStatus::Error(status), discard_error_output(status))
            }
            TransactionStatus::Retry => unreachable!(),
        }
    }

    fn success_transaction_cleanup<S: MoveResolverExt + StateView>(
        &self,
        storage: &S,
        user_txn_change_set_ext: ChangeSetExt,
        gas_meter: &mut AptosGasMeter,
        txn_data: &TransactionMetadata,
        log_context: &AdapterLogSchema,
    ) -> Result<(VMStatus, TransactionOutputExt), VMStatus> {
        let storage_with_changes =
            DeltaStateView::new(storage, user_txn_change_set_ext.write_set());
        // TODO: at this point we know that delta application failed
        // (and it should have occurred in user transaction in general).
        // We need to rerun the epilogue and charge gas. Currently, the use
        // case of an aggregator is for gas fees (which are computed in
        // the epilogue), and therefore this should never happen.
        // Also, it is worth mentioning that current VM error handling is
        // rather ugly and has a lot of legacy code. This makes proper error
        // handling quite challenging.
        let delta_write_set_mut = user_txn_change_set_ext
            .delta_change_set()
            .clone()
            .try_into_write_set_mut(&storage)
            .expect("something terrible happened when applying aggregator deltas");
        let delta_write_set = delta_write_set_mut
            .freeze()
            .map_err(|_err| VMStatus::Error(StatusCode::UNKNOWN_INVARIANT_VIOLATION_ERROR))?;
        let storage_with_changes =
            DeltaStateView::new(&storage_with_changes, &delta_write_set).into_move_resolver();

        let mut session = self
            .0
            .new_session(&storage_with_changes, SessionId::txn_meta(txn_data));

        self.0
            .run_success_epilogue(&mut session, gas_meter.balance(), txn_data, log_context)?;

        let epilogue_change_set_ext = session
            .finish()
            .map_err(|e| e.into_vm_status())?
            .into_change_set(&mut ())?;
        let change_set_ext = user_txn_change_set_ext
            .squash(epilogue_change_set_ext)
            .map_err(|_err| VMStatus::Error(StatusCode::UNKNOWN_INVARIANT_VIOLATION_ERROR))?;

        let (delta_change_set, change_set) = change_set_ext.into_inner();
        let (write_set, events) = change_set.into_inner();

        let gas_used = txn_data
            .max_gas_amount()
            .checked_sub(gas_meter.balance())
            .expect("Balance should always be less than or equal to max gas amount");

        let txn_output = TransactionOutput::new(
            write_set,
            events,
            gas_used.into(),
            TransactionStatus::Keep(ExecutionStatus::Success),
        );

        Ok((
            VMStatus::Executed,
            TransactionOutputExt::new(delta_change_set, txn_output),
        ))
    }

    fn execute_script_or_entry_function<S: MoveResolverExt + StateView>(
        &self,
        storage: &S,
        mut session: SessionExt<S>,
        gas_meter: &mut AptosGasMeter,
        txn_data: &TransactionMetadata,
        payload: &TransactionPayload,
        log_context: &AdapterLogSchema,
    ) -> Result<(VMStatus, TransactionOutputExt), VMStatus> {
        fail_point!("move_adapter::execute_script_or_entry_function", |_| {
            Err(VMStatus::Error(
                StatusCode::UNKNOWN_INVARIANT_VIOLATION_ERROR,
            ))
        });

        // Run the execution logic
        {
            gas_meter
                .charge_intrinsic_gas_for_transaction(txn_data.transaction_size())
                .map_err(|e| e.into_vm_status())?;

            match payload {
                TransactionPayload::Script(script) => {
                    let mut senders = vec![txn_data.sender()];
                    senders.extend(txn_data.secondary_signers());
                    let loaded_func =
                        session.load_script(script.code(), script.ty_args().to_vec())?;
                    let args = transaction_arg_validation::validate_combine_signer_and_txn_args(
                        &session,
                        senders,
                        convert_txn_args(script.args()),
                        &loaded_func,
                    )?;
                    session.execute_script(
                        script.code(),
                        script.ty_args().to_vec(),
                        args,
                        gas_meter,
                    )
                }
                TransactionPayload::EntryFunction(script_fn) => {
                    let mut senders = vec![txn_data.sender()];

                    senders.extend(txn_data.secondary_signers());

                    let function = session.load_function(
                        script_fn.module(),
                        script_fn.function(),
                        script_fn.ty_args(),
                    )?;
                    let args = transaction_arg_validation::validate_combine_signer_and_txn_args(
                        &session,
                        senders,
                        script_fn.args().to_vec(),
                        &function,
                    )?;
                    session.execute_entry_function(
                        script_fn.module(),
                        script_fn.function(),
                        script_fn.ty_args().to_vec(),
                        args,
                        gas_meter,
                    )
                }
                TransactionPayload::ModuleBundle(_) => {
                    return Err(VMStatus::Error(StatusCode::UNREACHABLE));
                }
            }
            .map_err(|e| e.into_vm_status())?;

            self.resolve_pending_code_publish(&mut session, gas_meter)?;

            let session_output = session.finish().map_err(|e| e.into_vm_status())?;
            let change_set_ext = session_output.into_change_set(&mut ())?;

            // Charge gas for write set
            gas_meter.charge_write_set_gas(change_set_ext.write_set().iter())?;
            // TODO(Gas): Charge for aggregator writes

            self.success_transaction_cleanup(
                storage,
                change_set_ext,
                gas_meter,
                txn_data,
                log_context,
            )
        }
    }

    fn verify_module_bundle<S: MoveResolverExt>(
        session: &mut SessionExt<S>,
        module_bundle: &ModuleBundle,
    ) -> VMResult<()> {
        for module_blob in module_bundle.iter() {
            match CompiledModule::deserialize(module_blob.code()) {
                Ok(module) => {
                    // verify the module doesn't exist
                    if session
                        .get_data_store()
                        .load_module(&module.self_id())
                        .is_ok()
                    {
                        return Err(verification_error(
                            StatusCode::DUPLICATE_MODULE_NAME,
                            IndexKind::AddressIdentifier,
                            module.self_handle_idx().0,
                        )
                        .finish(Location::Undefined));
                    }
                }
                Err(err) => return Err(err.finish(Location::Undefined)),
            }
        }
        Ok(())
    }

    /// Execute all module initializers.
    fn execute_module_initialization<S: MoveResolverExt>(
        &self,
        session: &mut SessionExt<S>,
        gas_meter: &mut AptosGasMeter,
        modules: &[CompiledModule],
        exists: BTreeSet<ModuleId>,
        senders: &[AccountAddress],
    ) -> VMResult<()> {
        let init_func_name = ident_str!("init_module");
        for module in modules {
            if exists.contains(&module.self_id()) {
                // Call initializer only on first publish.
                continue;
            }
            let init_function = session.load_function(&module.self_id(), init_func_name, &[]);
            // it is ok to not have init_module function
            // init_module function should be (1) private and (2) has no return value
            if init_function.is_ok() {
                if verify_module_init_function(module).is_ok() {
                    let args: Vec<Vec<u8>> = senders
                        .iter()
                        .map(|s| MoveValue::Signer(*s).simple_serialize().unwrap())
                        .collect();
                    session.execute_function_bypass_visibility(
                        &module.self_id(),
                        init_func_name,
                        vec![],
                        args,
                        gas_meter,
                    )?;
                } else {
                    return Err(PartialVMError::new(StatusCode::VERIFICATION_ERROR)
                        .finish(Location::Undefined));
                }
            }
        }
        Ok(())
    }

    /// Deserialize a module bundle.
    fn deserialize_module_bundle(&self, modules: &ModuleBundle) -> VMResult<Vec<CompiledModule>> {
        let mut result = vec![];
        for module_blob in modules.iter() {
            match CompiledModule::deserialize(module_blob.code()) {
                Ok(module) => {
                    result.push(module);
                }
                Err(_err) => {
                    return Err(PartialVMError::new(StatusCode::CODE_DESERIALIZATION_ERROR)
                        .finish(Location::Undefined))
                }
            }
        }
        Ok(result)
    }

    /// Execute a module bundle load request.
    /// TODO: this is going to be deprecated and removed in favor of code publishing via
    /// NativeCodeContext
    fn execute_modules<S: MoveResolverExt + StateView>(
        &self,
        storage: &S,
        mut session: SessionExt<S>,
        gas_meter: &mut AptosGasMeter,
        txn_data: &TransactionMetadata,
        modules: &ModuleBundle,
        log_context: &AdapterLogSchema,
    ) -> Result<(VMStatus, TransactionOutputExt), VMStatus> {
        if MODULE_BUNDLE_DISALLOWED.load(Ordering::Relaxed) {
            return Err(VMStatus::Error(StatusCode::FEATURE_UNDER_GATING));
        }
        fail_point!("move_adapter::execute_module", |_| {
            Err(VMStatus::Error(
                StatusCode::UNKNOWN_INVARIANT_VIOLATION_ERROR,
            ))
        });

        gas_meter
            .charge_intrinsic_gas_for_transaction(txn_data.transaction_size())
            .map_err(|e| e.into_vm_status())?;

        Self::verify_module_bundle(&mut session, modules)?;
        session
            .publish_module_bundle(modules.clone().into_inner(), txn_data.sender(), gas_meter)
            .map_err(|e| e.into_vm_status())?;

        // call init function of the each module
        self.execute_module_initialization(
            &mut session,
            gas_meter,
            &self.deserialize_module_bundle(modules)?,
            BTreeSet::new(),
            &[txn_data.sender()],
        )?;

        let session_output = session.finish().map_err(|e| e.into_vm_status())?;
        let change_set_ext = session_output.into_change_set(&mut ())?;

        // Charge gas for write set
        gas_meter.charge_write_set_gas(change_set_ext.write_set().iter())?;
        // TODO(Gas): Charge for aggregator writes

        self.success_transaction_cleanup(storage, change_set_ext, gas_meter, txn_data, log_context)
    }

    /// Resolve a pending code publish request registered via the NativeCodeContext.
    fn resolve_pending_code_publish<S: MoveResolverExt>(
        &self,
        session: &mut SessionExt<S>,
        gas_meter: &mut AptosGasMeter,
    ) -> VMResult<()> {
        if let Some(PublishRequest {
            destination,
            bundle,
            expected_modules,
            check_compat,
        }) = session.extract_publish_request()
        {
            // TODO: unfortunately we need to deserialize the entire bundle here to handle
            // `init_module` and verify some deployment conditions, while the VM need to do
            // the deserialization again. Consider adding an API to MoveVM which allows to
            // directly pass CompiledModule.
            let modules = self.deserialize_module_bundle(&bundle)?;

            // Validate the module bundle
            self.validate_publish_request(&modules, expected_modules)?;

            // Check what modules exist before publishing.
            let mut exists = BTreeSet::new();
            for m in &modules {
                let id = m.self_id();
                if session.get_data_store().exists_module(&id)? {
                    exists.insert(id);
                }
            }

            // Publish the bundle
            if check_compat {
                session.publish_module_bundle(bundle.into_inner(), destination, gas_meter)?
            } else {
                session.publish_module_bundle_relax_compatibility(
                    bundle.into_inner(),
                    destination,
                    gas_meter,
                )?
            }

            // Execute initializers
            self.execute_module_initialization(session, gas_meter, &modules, exists, &[destination])
        } else {
            Ok(())
        }
    }

    /// Validate a publish request.
    fn validate_publish_request(
        &self,
        modules: &[CompiledModule],
        expected_names: BTreeSet<String>,
    ) -> VMResult<()> {
        let given_names = modules
            .iter()
            .map(|m| m.self_id().name().as_str().to_string())
            .collect::<BTreeSet<_>>();
        if given_names != expected_names {
            Err(PartialVMError::new(StatusCode::VERIFICATION_ERROR)
                .with_message("metadata and code bundle mismatch".to_owned())
                .finish(Location::Undefined))
        } else {
            Ok(())
        }
    }

    pub(crate) fn execute_user_transaction<S: MoveResolverExt + StateView>(
        &self,
        storage: &S,
        txn: &SignatureCheckedTransaction,
        log_context: &AdapterLogSchema,
    ) -> (VMStatus, TransactionOutputExt) {
        macro_rules! unwrap_or_discard {
            ($res: expr) => {
                match $res {
                    Ok(s) => s,
                    Err(e) => return discard_error_vm_status(e),
                }
            };
        }

        // Revalidate the transaction.
        let mut session = self.0.new_session(storage, SessionId::txn(txn));
        if let Err(err) = validate_signature_checked_transaction::<S, Self>(
            self,
            &mut session,
            storage,
            txn,
            false,
            log_context,
        ) {
            return discard_error_vm_status(err);
        };

        let gas_params = unwrap_or_discard!(self.0.get_gas_parameters(log_context));
        let txn_data = TransactionMetadata::new(txn);
        let mut gas_meter = AptosGasMeter::new(gas_params.clone(), txn_data.max_gas_amount());

        let result = match txn.payload() {
            payload @ TransactionPayload::Script(_)
            | payload @ TransactionPayload::EntryFunction(_) => self
                .execute_script_or_entry_function(
                    storage,
                    session,
                    &mut gas_meter,
                    &txn_data,
                    payload,
                    log_context,
                ),
            TransactionPayload::ModuleBundle(m) => {
                self.execute_modules(storage, session, &mut gas_meter, &txn_data, m, log_context)
            }
        };

        let gas_usage = txn_data
            .max_gas_amount()
            .checked_sub(gas_meter.balance())
            .expect("Balance should always be less than or equal to max gas amount set");
        TXN_GAS_USAGE.observe(u64::from(gas_usage) as f64);

        match result {
            Ok(output) => output,
            Err(err) => {
                let txn_status = TransactionStatus::from(err.clone());
                if txn_status.is_discarded() {
                    discard_error_vm_status(err)
                } else {
                    self.failed_transaction_cleanup_and_keep_vm_status(
                        err,
                        &mut gas_meter,
                        &txn_data,
                        storage,
                        log_context,
                    )
                }
            }
        }
    }

    fn execute_writeset<S: MoveResolverExt>(
        &self,
        storage: &S,
        writeset_payload: &WriteSetPayload,
        txn_sender: Option<AccountAddress>,
        session_id: SessionId,
    ) -> Result<ChangeSetExt, Result<(VMStatus, TransactionOutputExt), VMStatus>> {
        let mut gas_meter = UnmeteredGasMeter;

        Ok(match writeset_payload {
            WriteSetPayload::Direct(change_set) => {
                ChangeSetExt::new(DeltaChangeSet::empty(), change_set.clone())
            }
            WriteSetPayload::Script { script, execute_as } => {
                let mut tmp_session = self.0.new_session(storage, session_id);
                let senders = match txn_sender {
                    None => vec![*execute_as],
                    Some(sender) => vec![sender, *execute_as],
                };

                let loaded_func = tmp_session
                    .load_script(script.code(), script.ty_args().to_vec())
                    .map_err(|e| Err(e.into_vm_status()))?;
                let args = transaction_arg_validation::validate_combine_signer_and_txn_args(
                    &tmp_session,
                    senders,
                    convert_txn_args(script.args()),
                    &loaded_func,
                )
                .map_err(Err)?;

                let execution_result = tmp_session
                    .execute_script(
                        script.code(),
                        script.ty_args().to_vec(),
                        args,
                        &mut gas_meter,
                    )
                    .and_then(|_| tmp_session.finish())
                    .map_err(|e| e.into_vm_status());

                match execution_result {
                    Ok(session_out) => session_out.into_change_set(&mut ()).map_err(Err)?,
                    Err(e) => {
                        return Err(Ok((e, discard_error_output(StatusCode::INVALID_WRITE_SET))));
                    }
                }
            }
        })
    }

    fn read_writeset(
        &self,
        state_view: &impl StateView,
        write_set: &WriteSet,
    ) -> Result<(), VMStatus> {
        // All Move executions satisfy the read-before-write property. Thus we need to read each
        // access path that the write set is going to update.
        for (state_key, _) in write_set.iter() {
            state_view
                .get_state_value(state_key)
                .map_err(|_| VMStatus::Error(StatusCode::STORAGE_ERROR))?;
        }
        Ok(())
    }

    fn validate_waypoint_change_set(
        change_set: &ChangeSet,
        log_context: &AdapterLogSchema,
    ) -> Result<(), VMStatus> {
        let has_new_block_event = change_set
            .events()
            .iter()
            .any(|e| *e.key() == new_block_event_key());
        let has_new_epoch_event = change_set
            .events()
            .iter()
            .any(|e| *e.key() == new_epoch_event_key());
        if has_new_block_event && has_new_epoch_event {
            Ok(())
        } else {
            error!(
                *log_context,
                "[aptos_vm] waypoint txn needs to emit new epoch and block"
            );
            Err(VMStatus::Error(StatusCode::INVALID_WRITE_SET))
        }
    }

    pub(crate) fn process_waypoint_change_set<S: MoveResolverExt + StateView>(
        &self,
        storage: &S,
        writeset_payload: WriteSetPayload,
        log_context: &AdapterLogSchema,
    ) -> Result<(VMStatus, TransactionOutputExt), VMStatus> {
        // TODO: user specified genesis id to distinguish different genesis write sets
        let genesis_id = HashValue::zero();
        let change_set_ext = match self.execute_writeset(
            storage,
            &writeset_payload,
            None,
            SessionId::genesis(genesis_id),
        ) {
            Ok(cse) => cse,
            Err(e) => return e,
        };

        let (delta_change_set, change_set) = change_set_ext.into_inner();
        Self::validate_waypoint_change_set(&change_set, log_context)?;
        let (write_set, events) = change_set.into_inner();
        self.read_writeset(storage, &write_set)?;
        SYSTEM_TRANSACTIONS_EXECUTED.inc();

        let txn_output = TransactionOutput::new(write_set, events, 0, VMStatus::Executed.into());
        Ok((
            VMStatus::Executed,
            TransactionOutputExt::new(delta_change_set, txn_output),
        ))
    }

    pub(crate) fn process_block_prologue<S: MoveResolverExt>(
        &self,
        storage: &S,
        block_metadata: BlockMetadata,
        log_context: &AdapterLogSchema,
    ) -> Result<(VMStatus, TransactionOutputExt), VMStatus> {
        fail_point!("move_adapter::process_block_prologue", |_| {
            Err(VMStatus::Error(
                StatusCode::UNKNOWN_INVARIANT_VIOLATION_ERROR,
            ))
        });

        let txn_data = TransactionMetadata {
            sender: account_config::reserved_vm_address(),
            max_gas_amount: 0.into(),
            ..Default::default()
        };
        let mut gas_meter = UnmeteredGasMeter;
        let mut session = self
            .0
            .new_session(storage, SessionId::block_meta(&block_metadata));

        let args = serialize_values(&block_metadata.get_prologue_move_args(txn_data.sender));
        session
            .execute_function_bypass_visibility(
                &BLOCK_MODULE,
                BLOCK_PROLOGUE,
                vec![],
                args,
                &mut gas_meter,
            )
            .map(|_return_vals| ())
            .or_else(|e| {
                expect_only_successful_execution(e, BLOCK_PROLOGUE.as_str(), log_context)
            })?;
        SYSTEM_TRANSACTIONS_EXECUTED.inc();

<<<<<<< HEAD
        let output =
            get_transaction_output(&mut (), session, 0, &txn_data, ExecutionStatus::Success)?;
        println!("Igor {:?}", output);
        Ok((VMStatus::Executed, output))
    }

    pub(crate) fn process_writeset_transaction<S: MoveResolverExt + StateView>(
        &self,
        storage: &S,
        txn: &SignatureCheckedTransaction,
        log_context: &AdapterLogSchema,
    ) -> Result<(VMStatus, TransactionOutputExt), VMStatus> {
        fail_point!("move_adapter::process_writeset_transaction", |_| {
            Err(VMStatus::Error(
                StatusCode::UNKNOWN_INVARIANT_VIOLATION_ERROR,
            ))
        });

        // Revalidate the transaction.
        let mut session = self.0.new_session(storage, SessionId::txn(txn));
        if let Err(e) = validate_signature_checked_transaction::<S, Self>(
            self,
            &mut session,
            txn,
            false,
            log_context,
        ) {
            return Ok(discard_error_vm_status(e));
        };
        self.execute_writeset_transaction(
            storage,
            match txn.payload() {
                TransactionPayload::WriteSet(writeset_payload) => writeset_payload,
                TransactionPayload::ModuleBundle(_)
                | TransactionPayload::Script(_)
                | TransactionPayload::ScriptFunction(_) => {
                    log_context.alert();
                    error!(*log_context, "[aptos_vm] UNREACHABLE");
                    return Ok(discard_error_vm_status(VMStatus::Error(
                        StatusCode::UNREACHABLE,
                    )));
                }
            },
            TransactionMetadata::new(txn),
            log_context,
        )
    }

    pub fn execute_writeset_transaction<S: MoveResolverExt + StateView>(
        &self,
        storage: &S,
        writeset_payload: &WriteSetPayload,
        txn_data: TransactionMetadata,
        log_context: &AdapterLogSchema,
    ) -> Result<(VMStatus, TransactionOutputExt), VMStatus> {
        let change_set = match self.execute_writeset(
            storage,
            writeset_payload,
            Some(txn_data.sender()),
            SessionId::txn_meta(&txn_data),
        ) {
            Ok(change_set) => change_set,
            Err(e) => return e,
        };

        // Run the epilogue function.
        let mut session = self.0.new_session(storage, SessionId::txn_meta(&txn_data));
        self.0.run_writeset_epilogue(
            &mut session,
=======
        let output = get_transaction_output(
            &mut (),
            session,
            0.into(),
>>>>>>> 626a4a7c
            &txn_data,
            ExecutionStatus::Success,
        )?;
        Ok((VMStatus::Executed, output))
    }

    /// Alternate form of 'execute_block' that keeps the vm_status before it goes into the
    /// `TransactionOutput`
    pub fn execute_block_and_keep_vm_status(
        transactions: Vec<Transaction>,
        state_view: &impl StateView,
    ) -> Result<Vec<(VMStatus, TransactionOutput)>, VMStatus> {
        let mut state_view_cache = StateViewCache::new(state_view);
        let count = transactions.len();
        let vm = AptosVM::new(&state_view_cache);
        let res = adapter_common::execute_block_impl(&vm, transactions, &mut state_view_cache)?;
        // Record the histogram count for transactions per block.
        BLOCK_TRANSACTION_COUNT.observe(count as f64);
        Ok(res)
    }

    pub fn simulate_signed_transaction(
        txn: &SignedTransaction,
        state_view: &impl StateView,
    ) -> (VMStatus, TransactionOutputExt) {
        let vm = AptosVM::new(state_view);
        let simulation_vm = AptosSimulationVM(vm);
        let log_context = AdapterLogSchema::new(state_view.id(), 0);
        simulation_vm.simulate_signed_transaction(&state_view.as_move_resolver(), txn, &log_context)
    }

    fn run_prologue_with_payload<S: MoveResolverExt>(
        &self,
        session: &mut SessionExt<S>,
        storage: &S,
        payload: &TransactionPayload,
        txn_data: &TransactionMetadata,
        log_context: &AdapterLogSchema,
    ) -> Result<(), VMStatus> {
        match payload {
            TransactionPayload::Script(_) => {
                self.0.check_gas(storage, txn_data, log_context)?;
                self.0.run_script_prologue(session, txn_data, log_context)
            }
            TransactionPayload::EntryFunction(_) => {
                // NOTE: Script and EntryFunction shares the same prologue
                self.0.check_gas(storage, txn_data, log_context)?;
                self.0.run_script_prologue(session, txn_data, log_context)
            }
            TransactionPayload::ModuleBundle(_module) => {
                self.0.check_gas(storage, txn_data, log_context)?;
                self.0.run_module_prologue(session, txn_data, log_context)
            }
        }
    }
}

// Executor external API
impl VMExecutor for AptosVM {
    /// Execute a block of `transactions`. The output vector will have the exact same length as the
    /// input vector. The discarded transactions will be marked as `TransactionStatus::Discard` and
    /// have an empty `WriteSet`. Also `state_view` is immutable, and does not have interior
    /// mutability. Writes to be applied to the data view are encoded in the write set part of a
    /// transaction output.
    fn execute_block(
        transactions: Vec<Transaction>,
        state_view: &impl StateView,
    ) -> Result<Vec<TransactionOutput>, VMStatus> {
        fail_point!("move_adapter::execute_block", |_| {
            Err(VMStatus::Error(
                StatusCode::UNKNOWN_INVARIANT_VIOLATION_ERROR,
            ))
        });

        let concurrency_level = Self::get_concurrency_level();
        if concurrency_level > 1 {
            let (result, err) = crate::parallel_executor::ParallelAptosVM::execute_block(
                transactions,
                state_view,
                concurrency_level,
            )?;
            debug!("Parallel execution error {:?}", err);
            Ok(result)
        } else {
            let output = Self::execute_block_and_keep_vm_status(transactions, state_view)?;
            Ok(output
                .into_iter()
                .map(|(_vm_status, txn_output)| txn_output)
                .collect())
        }
    }
}

// VMValidator external API
impl VMValidator for AptosVM {
    /// Determine if a transaction is valid. Will return `None` if the transaction is accepted,
    /// `Some(Err)` if the VM rejects it, with `Err` as an error code. Verification performs the
    /// following steps:
    /// 1. The signature on the `SignedTransaction` matches the public key included in the
    ///    transaction
    /// 2. The script to be executed is under given specific configuration.
    /// 3. Invokes `Account.prologue`, which checks properties such as the transaction has the
    /// right sequence number and the sender has enough balance to pay for the gas.
    /// TBD:
    /// 1. Transaction arguments matches the main function's type signature.
    ///    We don't check this item for now and would execute the check at execution time.
    fn validate_transaction(
        &self,
        transaction: SignedTransaction,
        state_view: &impl StateView,
    ) -> VMValidatorResult {
        validate_signed_transaction(self, transaction, state_view)
    }
}

impl VMAdapter for AptosVM {
    fn new_session<'r, R: MoveResolverExt>(
        &self,
        remote: &'r R,
        session_id: SessionId,
    ) -> SessionExt<'r, '_, R> {
        self.0.new_session(remote, session_id)
    }

    fn check_signature(txn: SignedTransaction) -> Result<SignatureCheckedTransaction> {
        txn.check_signature()
    }

    fn check_transaction_format(&self, txn: &SignedTransaction) -> Result<(), VMStatus> {
        if txn.contains_duplicate_signers() {
            return Err(VMStatus::Error(StatusCode::SIGNERS_CONTAIN_DUPLICATES));
        }

        Ok(())
    }

    fn run_prologue<S: MoveResolverExt>(
        &self,
        session: &mut SessionExt<S>,
        storage: &S,
        transaction: &SignatureCheckedTransaction,
        log_context: &AdapterLogSchema,
    ) -> Result<(), VMStatus> {
        let txn_data = TransactionMetadata::new(transaction);
        //let account_blob = session.data_cache.get_resource
        self.run_prologue_with_payload(
            session,
            storage,
            transaction.payload(),
            &txn_data,
            log_context,
        )
    }

    fn should_restart_execution(vm_output: &TransactionOutput) -> bool {
        let new_epoch_event_key = aptos_types::on_chain_config::new_epoch_event_key();
        vm_output
            .events()
            .iter()
            .any(|event| *event.key() == new_epoch_event_key)
    }

    fn execute_single_transaction<S: MoveResolverExt + StateView>(
        &self,
        txn: &PreprocessedTransaction,
        data_cache: &S,
        log_context: &AdapterLogSchema,
    ) -> Result<(VMStatus, TransactionOutputExt, Option<String>), VMStatus> {
        Ok(match txn {
            PreprocessedTransaction::BlockMetadata(block_metadata) => {
                fail_point!("aptos_vm::execution::block_metadata");
                let (vm_status, output) =
                    self.process_block_prologue(data_cache, block_metadata.clone(), log_context)?;
                (vm_status, output, Some("block_prologue".to_string()))
            }
            PreprocessedTransaction::WaypointWriteSet(write_set_payload) => {
                let (vm_status, output) = self.process_waypoint_change_set(
                    data_cache,
                    write_set_payload.clone(),
                    log_context,
                )?;
                (vm_status, output, Some("waypoint_write_set".to_string()))
            }
            PreprocessedTransaction::UserTransaction(txn) => {
                let sender = txn.sender().to_string();
                let _timer = TXN_TOTAL_SECONDS.start_timer();
                let (vm_status, output) =
                    self.execute_user_transaction(data_cache, txn, log_context);

                // Increment the counter for user transactions executed.
                let counter_label = match output.txn_output().status() {
                    TransactionStatus::Keep(_) => Some("success"),
                    TransactionStatus::Discard(_) => Some("discarded"),
                    TransactionStatus::Retry => None,
                };
                if let Some(label) = counter_label {
                    USER_TRANSACTIONS_EXECUTED.with_label_values(&[label]).inc();
                }
                (vm_status, output, Some(sender))
            }
            PreprocessedTransaction::InvalidSignature => {
                let (vm_status, output) =
                    discard_error_vm_status(VMStatus::Error(StatusCode::INVALID_SIGNATURE));
                (vm_status, output, None)
            }
            PreprocessedTransaction::StateCheckpoint => {
                let output = TransactionOutput::new(
                    WriteSet::default(),
                    Vec::new(),
                    0,
                    TransactionStatus::Keep(ExecutionStatus::Success),
                );
                (
                    VMStatus::Executed,
                    TransactionOutputExt::from(output),
                    Some("state_checkpoint".into()),
                )
            }
        })
    }
}

impl AsRef<AptosVMImpl> for AptosVM {
    fn as_ref(&self) -> &AptosVMImpl {
        &self.0
    }
}

impl AsMut<AptosVMImpl> for AptosVM {
    fn as_mut(&mut self) -> &mut AptosVMImpl {
        &mut self.0
    }
}

impl AptosSimulationVM {
    fn validate_simulated_transaction<S: MoveResolverExt>(
        &self,
        session: &mut SessionExt<S>,
        storage: &S,
        transaction: &SignedTransaction,
        txn_data: &TransactionMetadata,
        log_context: &AdapterLogSchema,
    ) -> Result<(), VMStatus> {
        self.0.check_transaction_format(transaction)?;
        self.0.run_prologue_with_payload(
            session,
            storage,
            transaction.payload(),
            txn_data,
            log_context,
        )
    }

    /*
    Executes a SignedTransaction without performing signature verification
     */
    fn simulate_signed_transaction<S: MoveResolverExt + StateView>(
        &self,
        storage: &S,
        txn: &SignedTransaction,
        log_context: &AdapterLogSchema,
    ) -> (VMStatus, TransactionOutputExt) {
        // simulation transactions should not carry valid signatures, otherwise malicious fullnodes
        // may execute them without user's explicit permission.
        if txn.signature_is_valid() {
            return discard_error_vm_status(VMStatus::Error(StatusCode::INVALID_SIGNATURE));
        }

        // Revalidate the transaction.
        let txn_data = TransactionMetadata::new(txn);
        let mut session = self.0.new_session(storage, SessionId::txn_meta(&txn_data));
        if let Err(err) = self.validate_simulated_transaction::<S>(
            &mut session,
            storage,
            txn,
            &txn_data,
            log_context,
        ) {
            return discard_error_vm_status(err);
        };

        let gas_params = match self.0 .0.get_gas_parameters(log_context) {
            Err(err) => return discard_error_vm_status(err),
            Ok(s) => s,
        };
        let mut gas_meter = AptosGasMeter::new(gas_params.clone(), txn_data.max_gas_amount());

        let result = match txn.payload() {
            payload @ TransactionPayload::Script(_)
            | payload @ TransactionPayload::EntryFunction(_) => {
                self.0.execute_script_or_entry_function(
                    storage,
                    session,
                    &mut gas_meter,
                    &txn_data,
                    payload,
                    log_context,
                )
            }
            TransactionPayload::ModuleBundle(m) => {
                self.0
                    .execute_modules(storage, session, &mut gas_meter, &txn_data, m, log_context)
            }
        };

        match result {
            Ok(output) => output,
            Err(err) => {
                let txn_status = TransactionStatus::from(err.clone());
                if txn_status.is_discarded() {
                    discard_error_vm_status(err)
                } else {
                    let (vm_status, output) = self.0.failed_transaction_cleanup_and_keep_vm_status(
                        err,
                        &mut gas_meter,
                        &txn_data,
                        storage,
                        log_context,
                    );
                    (vm_status, output)
                }
            }
        }
    }
}<|MERGE_RESOLUTION|>--- conflicted
+++ resolved
@@ -807,82 +807,10 @@
             })?;
         SYSTEM_TRANSACTIONS_EXECUTED.inc();
 
-<<<<<<< HEAD
-        let output =
-            get_transaction_output(&mut (), session, 0, &txn_data, ExecutionStatus::Success)?;
-        println!("Igor {:?}", output);
-        Ok((VMStatus::Executed, output))
-    }
-
-    pub(crate) fn process_writeset_transaction<S: MoveResolverExt + StateView>(
-        &self,
-        storage: &S,
-        txn: &SignatureCheckedTransaction,
-        log_context: &AdapterLogSchema,
-    ) -> Result<(VMStatus, TransactionOutputExt), VMStatus> {
-        fail_point!("move_adapter::process_writeset_transaction", |_| {
-            Err(VMStatus::Error(
-                StatusCode::UNKNOWN_INVARIANT_VIOLATION_ERROR,
-            ))
-        });
-
-        // Revalidate the transaction.
-        let mut session = self.0.new_session(storage, SessionId::txn(txn));
-        if let Err(e) = validate_signature_checked_transaction::<S, Self>(
-            self,
-            &mut session,
-            txn,
-            false,
-            log_context,
-        ) {
-            return Ok(discard_error_vm_status(e));
-        };
-        self.execute_writeset_transaction(
-            storage,
-            match txn.payload() {
-                TransactionPayload::WriteSet(writeset_payload) => writeset_payload,
-                TransactionPayload::ModuleBundle(_)
-                | TransactionPayload::Script(_)
-                | TransactionPayload::ScriptFunction(_) => {
-                    log_context.alert();
-                    error!(*log_context, "[aptos_vm] UNREACHABLE");
-                    return Ok(discard_error_vm_status(VMStatus::Error(
-                        StatusCode::UNREACHABLE,
-                    )));
-                }
-            },
-            TransactionMetadata::new(txn),
-            log_context,
-        )
-    }
-
-    pub fn execute_writeset_transaction<S: MoveResolverExt + StateView>(
-        &self,
-        storage: &S,
-        writeset_payload: &WriteSetPayload,
-        txn_data: TransactionMetadata,
-        log_context: &AdapterLogSchema,
-    ) -> Result<(VMStatus, TransactionOutputExt), VMStatus> {
-        let change_set = match self.execute_writeset(
-            storage,
-            writeset_payload,
-            Some(txn_data.sender()),
-            SessionId::txn_meta(&txn_data),
-        ) {
-            Ok(change_set) => change_set,
-            Err(e) => return e,
-        };
-
-        // Run the epilogue function.
-        let mut session = self.0.new_session(storage, SessionId::txn_meta(&txn_data));
-        self.0.run_writeset_epilogue(
-            &mut session,
-=======
         let output = get_transaction_output(
             &mut (),
             session,
             0.into(),
->>>>>>> 626a4a7c
             &txn_data,
             ExecutionStatus::Success,
         )?;
