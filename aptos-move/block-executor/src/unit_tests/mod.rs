--- conflicted
+++ resolved
@@ -405,22 +405,10 @@
         s.next_task(false),
         SchedulerTask::ValidationTask((0, 0), 0)
     ));
-
-<<<<<<< HEAD
-    assert!(matches!(
-        s.wait_for_dependency(3, 0),
-        DependencyResult::Resolved
-    ));
-    assert!(matches!(
-        s.wait_for_dependency(4, 2),
-        DependencyResult::Dependency(_)
-    ));
-=======
     // Current status of 0 is executed - hence, no dependency added.
     assert!(s.wait_for_dependency(3, 0).is_none());
     // Dependency added for transaction 4 on transaction 2.
     assert!(s.wait_for_dependency(4, 2).is_some());
->>>>>>> d5ecd9a1
 
     assert!(matches!(
         s.finish_execution(2, 0, false),
@@ -459,18 +447,6 @@
             SchedulerTask::ExecutionTask((j, 1), None) if i == j
         ));
     }
-
-<<<<<<< HEAD
-    // execution index = 5
-    assert!(matches!(
-        s.wait_for_dependency(1, 0),
-        DependencyResult::Dependency(_)
-    ));
-    assert!(matches!(
-        s.wait_for_dependency(3, 0),
-        DependencyResult::Dependency(_)
-    ));
-=======
     s
 }
 
@@ -481,7 +457,6 @@
     // execution index = 5, wave = 0.
     assert!(s.wait_for_dependency(1, 0).is_some());
     assert!(s.wait_for_dependency(3, 0).is_some());
->>>>>>> d5ecd9a1
 
     assert!(matches!(
         s.finish_execution(2, 1, true),
