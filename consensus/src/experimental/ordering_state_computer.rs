--- conflicted
+++ resolved
@@ -122,9 +122,6 @@
         Ok(())
     }
 
-<<<<<<< HEAD
-    fn new_epoch(&self, _: &EpochState, _payload_manager: Arc<PayloadManager>) {}
-=======
     fn new_epoch(
         &self,
         _: &EpochState,
@@ -132,7 +129,6 @@
         _: Arc<dyn TransactionShuffler>,
     ) {
     }
->>>>>>> 5c8a4512
 
     fn end_epoch(&self) {}
 }