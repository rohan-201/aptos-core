--- conflicted
+++ resolved
@@ -230,7 +230,6 @@
 ) {
     match self_loop_rx.next().await {
         Some(Event::Message(author, msg)) => {
-<<<<<<< HEAD
             match msg {
                 ConsensusMsg::CommitVoteMsg(_) | ConsensusMsg::CommitDecisionMsg(_) => {
                     println!("got commit msg!");
@@ -245,21 +244,13 @@
                     let event: UnverifiedEvent = msg.into();
                     // verify the message and send the message into self loop
                     rand_msg_tx
-                        .push(author, event.verify(author, verifier, false).unwrap())
+                        .push(
+                        author,
+                        event.verify(author, verifier, false, false).unwrap(),
+                    )
                         .ok();
                 }
                 _ => ()
-=======
-            if matches!(msg, ConsensusMsg::CommitVoteMsg(_)) {
-                let event: UnverifiedEvent = msg.into();
-                // verify the message and send the message into self loop
-                msg_tx
-                    .push(
-                        author,
-                        event.verify(author, verifier, false, false).unwrap(),
-                    )
-                    .ok();
->>>>>>> 5c8a4512
             }
         },
         item => {
