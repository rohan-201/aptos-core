--- conflicted
+++ resolved
@@ -69,16 +69,12 @@
     async fn sync_to(&self, target: LedgerInfoWithSignatures) -> Result<(), StateSyncError>;
 
     // Reconfigure to execute transactions for a new epoch.
-<<<<<<< HEAD
-    fn new_epoch(&self, epoch_state: &EpochState, payload_manager: Arc<PayloadManager>);
-=======
     fn new_epoch(
         &self,
         epoch_state: &EpochState,
         payload_manager: Arc<PayloadManager>,
         transaction_shuffler: Arc<dyn TransactionShuffler>,
     );
->>>>>>> 5c8a4512
 
     // Reconfigure to clear epoch state at end of epoch.
     fn end_epoch(&self);
