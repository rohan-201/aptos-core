--- conflicted
+++ resolved
@@ -6,13 +6,8 @@
     counters,
     logging::LogEvent,
     monitor,
-<<<<<<< HEAD
-    network_interface::{ConsensusMsg, ConsensusNetworkEvents, ConsensusNetworkSender},
+    network_interface::{ConsensusMsg, ConsensusNetworkClient},
     quorum_store::types::{Batch, BatchRequest, Fragment},
-=======
-    network_interface::{ConsensusMsg, ConsensusNetworkClient},
-    quorum_store::types::{Batch, Fragment},
->>>>>>> a8d567e6
 };
 use anyhow::{anyhow, ensure};
 use aptos_channels::{self, aptos_channel, message_queues::QueueStyle};
